# Aalborg University Bachelor of Science in Software Engineering

This folder contains a collection of semester projects & course notes completed by fellow students and I from Aalborg University, while pursuing our degree in Software Engineering. Each project folder includes a detailed description of the project and other relevant information. The projects contained within this folder represent the diverse range of software engineering disciplines and techniques studied during the course of the degree.

# Semester Projects
<<<<<<< HEAD

All projects can also be found in my university group organization [SoftwareMoggers-AAU](https://github.com/orgs/SoftwareMoggers-AAU/repositories)
=======
All projects can also be found in my university group organization [SoftwareGroup305-AAU]([https://github.com/orgs/SoftwareMoggers-AAU/repositories](https://github.com/SoftwareGroup305-AAU/P4))
>>>>>>> 030123a9

## Semester 0 | Sep 2022 - Oct 2022 | Project 0

- Problemanalysis & problemstatement

## Semester 1 | Oct 2022 - Jan 2023 | [Project 1](https://github.com/Emilprivate/Esd.EDU/tree/main/AAU-BSc-Software/Project-P1)

- Automatic Bargain Hunting

## Semester 2 | Feb 2023 - Jun 2023 | [Project 2](https://github.com/Emilprivate/Esd.EDU/tree/main/AAU-BSc-Software/Project-P2)

- Crowd Crush Prevention

## Semester 3 | Sep 2023 - Dec 2023 | [Project 3](https://github.com/Emilprivate/Esd.EDU/tree/main/AAU-BSc-Software/Project-P3)

- .NET Core Solution for Event Management Company

## Semester 4 | Feb 2024 - Jun 2024 | [Project 4](https://github.com/Emilprivate/Esd.EDU/tree/main/AAU-BSc-Software/Project-P4)

- Compiler for "TinyCell" Language to Arduino C

## License

[MIT](https://choosealicense.com/licenses/mit/)<|MERGE_RESOLUTION|>--- conflicted
+++ resolved
@@ -3,12 +3,8 @@
 This folder contains a collection of semester projects & course notes completed by fellow students and I from Aalborg University, while pursuing our degree in Software Engineering. Each project folder includes a detailed description of the project and other relevant information. The projects contained within this folder represent the diverse range of software engineering disciplines and techniques studied during the course of the degree.
 
 # Semester Projects
-<<<<<<< HEAD
 
-All projects can also be found in my university group organization [SoftwareMoggers-AAU](https://github.com/orgs/SoftwareMoggers-AAU/repositories)
-=======
-All projects can also be found in my university group organization [SoftwareGroup305-AAU]([https://github.com/orgs/SoftwareMoggers-AAU/repositories](https://github.com/SoftwareGroup305-AAU/P4))
->>>>>>> 030123a9
+All projects can also be found in my university group organization [SoftwareGroup305-AAU](<[https://github.com/orgs/SoftwareMoggers-AAU/repositories](https://github.com/SoftwareGroup305-AAU/P4)>)
 
 ## Semester 0 | Sep 2022 - Oct 2022 | Project 0
 
